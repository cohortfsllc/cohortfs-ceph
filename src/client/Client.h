--- conflicted
+++ resolved
@@ -708,16 +708,6 @@
 class Client : public Dispatcher {
   public:
   
-<<<<<<< HEAD
-  /* getdir result */
-  struct DirEntry {
-    string d_name;
-    struct stat st;
-    int stmask;
-    DirEntry(const string &s) : d_name(s), stmask(0) {}
-    DirEntry(const string &n, struct stat& s, int stm) : d_name(n), st(s), stmask(stm) {}
-  };
-
   void _ensure(vinodeno_t vi) throw (fetch_exception) {
     if (!inode_map.count(vi)) {
       filepath path;
@@ -743,8 +733,6 @@
     }
   }
 
-=======
->>>>>>> 3fa121bf
   struct DirResult {
     static const int SHIFT = 28;
     static const int64_t MASK = (1 << SHIFT) - 1;
