--- conflicted
+++ resolved
@@ -182,155 +182,9 @@
   }
 };
 
-<<<<<<< HEAD
 class Client : public Dispatcher {
  public:
   CephContext *cct;
-=======
-class fetch_exception : public std::exception {
-public:
-  fetch_exception(int _e, vinodeno_t _v) : errorcode(_e), vi(_v) {
-    snprintf(msg, 256, "Failed to fetch inode %lld, snapid %lld with error %d.",
-	     (long long int)vi.ino.val, (long long int)vi.snapid.val, _e);
-  }
-  int errorcode;
-  vinodeno_t vi;
-  const char* what(void) const throw() {
-    return msg;
-  }
-private:
-  char msg[256];
-};
-
-
-// ========================================================
-// client interface
-
-class Client : public Dispatcher {
-  public:
-  
-  void _ensure(vinodeno_t vi) throw (fetch_exception) {
-    if (!inode_map.count(vi)) {
-      filepath path;
-      MetaRequest *req = new MetaRequest(CEPH_MDS_OP_GETATTR);
-      Inode in(vi, NULL);
-      Inode *target=NULL;
-      
-      in.make_nosnap_relative_path(path);
-      
-      req->set_filepath(path);
-      req->inode = &in;
-      req->head.args.getattr.mask = CEPH_STAT_CAP_INODE_ALL;
-      int r = make_request(req, 0, 0, &target);
-      if (r==0 && target) {
-	inode_map[vi]=target;
-	if (target->ll_ref == 0) 
-	  target->get();
-	target->ll_get();
-      } else {
-	fetch_exception e(r, vi);
-	throw e;
-      }
-    }
-  }
-
-  struct DirResult {
-    static const int SHIFT = 28;
-    static const int64_t MASK = (1 << SHIFT) - 1;
-    static const loff_t END = 1ULL << (SHIFT + 32);
-
-    static uint64_t make_fpos(unsigned frag, unsigned off) {
-      return ((uint64_t)frag << SHIFT) | (uint64_t)off;
-    }
-    static unsigned fpos_frag(uint64_t p) {
-      return p >> SHIFT;
-    }
-    static unsigned fpos_off(uint64_t p) {
-      return p & MASK;
-    }
-
-
-    Inode *inode;
-
-    int64_t offset;        // high bits: frag_t, low bits: an offset
-
-    uint64_t this_offset;  // offset of last chunk, adjusted for . and ..
-    uint64_t next_offset;  // offset of next chunk (last_name's + 1)
-    string last_name;      // last entry in previous chunk
-
-    uint64_t release_count;
-
-    frag_t buffer_frag;
-    vector<pair<string,Inode*> > *buffer;
-
-    string at_cache_name;  // last entry we successfully returned
-
-    DirResult(Inode *in) : inode(in), offset(0), next_offset(2),
-			   release_count(0),
-			   buffer(0) { 
-      inode->get();
-    }
-
-    frag_t frag() { return frag_t(offset >> SHIFT); }
-    unsigned fragpos() { return offset & MASK; }
-
-    void next_frag() {
-      frag_t fg = offset >> SHIFT;
-      if (fg.is_rightmost())
-	set_end();
-      else 
-	set_frag(fg.next());
-    }
-    void set_frag(frag_t f) {
-      offset = (uint64_t)f << SHIFT;
-      assert(sizeof(offset) == 8);
-    }
-    void set_end() { offset = END; }
-    bool at_end() { return (offset == END); }
-
-    void reset() {
-      last_name.clear();
-      next_offset = 2;
-      this_offset = 0;
-      offset = 0;
-      delete buffer;
-      buffer = 0;
-    }
-  };
-
-  // **** WARNING: be sure to update the struct in libceph.h too! ****
-  struct stat_precise {
-    ino_t st_ino;
-    dev_t st_dev;
-    mode_t st_mode;
-    nlink_t st_nlink;
-    uid_t st_uid;
-    gid_t st_gid;
-    dev_t st_rdev;
-    off_t st_size;
-    blksize_t st_blksize;
-    blkcnt_t st_blocks;
-    time_t st_atime_sec;
-    time_t st_atime_micro;
-    time_t st_mtime_sec;
-    time_t st_mtime_micro;
-    time_t st_ctime_sec;
-    time_t st_ctime_micro;
-    stat_precise() {}
-    stat_precise(struct stat attr): st_ino(attr.st_ino), st_dev(attr.st_dev),
-			       st_mode(attr.st_mode), st_nlink(attr.st_nlink),
-			       st_uid(attr.st_uid), st_gid(attr.st_gid),
-			       st_size(attr.st_size),
-			       st_blksize(attr.st_blksize),
-			       st_blocks(attr.st_blocks),
-			       st_atime_sec(attr.st_atime),
-			       st_atime_micro(0),
-			       st_mtime_sec(attr.st_mtime),
-			       st_mtime_micro(0),
-			       st_ctime_sec(attr.st_ctime),
-			       st_ctime_micro(0) {}
-  };
->>>>>>> 5553ae10
 
   // cluster descriptors
   MDSMap *mdsmap; 
@@ -611,8 +465,6 @@
 
   // other helpers
   void _ll_get(Inode *in);
-  int _ll_readdir_fetchone(DirResult* dirp, struct dirent* de, struct stat* st,
-			   uint32_t& off, frag_t& fg);
   int _ll_put(Inode *in, int num);
   void _ll_drop_pins();
 
@@ -763,25 +615,23 @@
 
   // low-level interface
   int ll_lookup(vinodeno_t parent, const char *name, struct stat *attr, int uid = -1, int gid = -1);
-  int ll_lookup_precise(vinodeno_t parent, const char *name, struct stat_precise *attr, int uid = -1, int gid = -1);
   int ll_walk(const char* name, struct stat *attr);
-  int ll_walk_precise(const char* name, struct stat_precise *attr);
   bool ll_forget(vinodeno_t vino, int count);
   Inode *_ll_get_inode(vinodeno_t vino);
   int ll_getattr(vinodeno_t vino, struct stat *st, int uid = -1, int gid = -1);
   int ll_setattr(vinodeno_t vino, struct stat *st, int mask, int uid = -1, int gid = -1);
-  int ll_getattr_precise(vinodeno_t vino, struct stat_precise *st, int uid = -1, int gid = -1);
-  int ll_setattr_precise(vinodeno_t vino, struct stat_precise *st, int mask, int uid = -1, int gid = -1);
   int ll_getxattr(vinodeno_t vino, const char *name, void *value, size_t size, int uid=-1, int gid=-1);
   int ll_lenxattr_by_idx(vinodeno_t vino, unsigned idx, int uid, int gid);
   int ll_getxattridx(vinodeno_t vino, const char *name, int uid, int gid);
-  int ll_getxattr_by_idx(vinodeno_t vino, unsigned idx, void *value, size_t size, int uid, int gid);
+  int ll_getxattr_by_idx(vinodeno_t vino, unsigned idx, void *value,
+			 size_t size, int uid, int gid);
   int ll_setxattr_by_idx(vinodeno_t vino, unsigned int idx, const void *value,
 			 size_t size, int flags, int uid, int gid);
   int ll_setxattr(vinodeno_t vino, const char *name, const void *value, size_t size, int flags, int uid=-1, int gid=-1);
   int ll_removexattr(vinodeno_t vino, const char *name, int uid=-1, int gid=-1);
   int ll_removexattr_by_idx(vinodeno_t vino, unsigned int idx, int uid=-1, int gid=-1);
   int ll_listxattr(vinodeno_t vino, char *list, size_t size, int uid=-1, int gid=-1);
+
   int ll_listxattr_chunks(vinodeno_t vino, char *names, size_t size,
 			  int *cookie, int *eol, int uid, int gid);
   uint32_t ll_stripe_unit(vinodeno_t vino);
@@ -792,23 +642,19 @@
   int ll_num_osds(void);
   int ll_osdaddr(int osd, char* buf, size_t size);
   int ll_opendir(vinodeno_t vino, void **dirpp, int uid = -1, int gid = -1);
-  int ll_readdir(DIR* d, struct dirent *de, struct stat *st);
   void ll_releasedir(void *dirp);
   int ll_readlink(vinodeno_t vino, const char **value, int uid = -1, int gid = -1);
   int ll_mknod(vinodeno_t vino, const char *name, mode_t mode, dev_t rdev, struct stat *attr, int uid = -1, int gid = -1);
   int ll_mkdir(vinodeno_t vino, const char *name, mode_t mode, struct stat *attr, int uid = -1, int gid = -1);
-  int ll_mkdir_precise(vinodeno_t vino, const char *name, mode_t mode, struct stat_precise *attr, int uid = -1, int gid = -1);
   int ll_symlink(vinodeno_t vino, const char *name, const char *value, struct stat *attr, int uid = -1, int gid = -1);
-  int ll_symlink_precise(vinodeno_t vino, const char *name, const char *value, struct stat_precise *attr, int uid = -1, int gid = -1);
   int ll_unlink(vinodeno_t vino, const char *name, int uid = -1, int gid = -1);
   int ll_rmdir(vinodeno_t vino, const char *name, int uid = -1, int gid = -1);
   int ll_rename(vinodeno_t parent, const char *name, vinodeno_t newparent, const char *newname, int uid = -1, int gid = -1);
   int ll_link(vinodeno_t vino, vinodeno_t newparent, const char *newname, struct stat *attr, int uid = -1, int gid = -1);
-  int ll_link_precise(vinodeno_t vino, vinodeno_t newparent, const char *newname, struct stat_precise *attr, int uid = -1, int gid = -1);
   int ll_open(vinodeno_t vino, int flags, Fh **fh, int uid = -1, int gid = -1);
   int ll_create(vinodeno_t parent, const char *name, mode_t mode, int flags, struct stat *attr, Fh **fh, int uid = -1, int gid = -1);
-  int ll_create_precise(vinodeno_t parent, const char *name, mode_t mode, int flags, struct stat_precise *attr, Fh **fh, int uid = -1, int gid = -1);
   int ll_read(Fh *fh, loff_t off, loff_t len, bufferlist *bl);
+  int ll_write(Fh *fh, loff_t off, loff_t len, const char *data);
   uint64_t ll_read_block(vinodeno_t vino, uint64_t blockid, bufferlist& bl,
 			 uint64_t offset, uint64_t length,
 			 ceph_file_layout* layout);
@@ -816,7 +662,6 @@
 		     char* buf, uint64_t offset,
 		     uint64_t length, ceph_file_layout* layout,
 		     uint64_t snapseq);
-  int ll_write(Fh *fh, loff_t off, loff_t len, const char *data);
   loff_t ll_lseek(Fh *fh, loff_t offset, int whence);
   int ll_flush(Fh *fh);
   int ll_fsync(Fh *fh, bool syncdataonly);
