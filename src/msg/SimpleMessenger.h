--- conflicted
+++ resolved
@@ -433,18 +433,10 @@
     return ++global_seq;
   }
 
-<<<<<<< HEAD
-  void set_addr(entity_addr_t a) {
-    rank_addr = a;
-    need_addr = false;
-  }
-
   bool get_authorizer(int peer_type, bufferlist& bl, bool force_new);
   bool verify_authorizer(Connection *con, int peer_type, bufferlist& auth, bufferlist& auth_reply,
 			 bool& isvalid);
 
-=======
->>>>>>> 0b26194f
   Endpoint *register_entity(entity_name_t addr);
   void rename_entity(Endpoint *ms, entity_name_t newaddr);
   void unregister_entity(Endpoint *ms);
